import torch
import torch.nn as nn
from torch import Tensor


class StochLoss(nn.Module):
    def __init__(
            self,
            dim: int = 1,
    ):
        super(StochLoss, self).__init__()
        self.dim: int = dim

    def _weights(self, t: Tensor) -> Tensor:
        n = t.size(self.dim)
        l = torch.linspace(1, n, n  ).int()
        w = torch.repeat_interleave(t, l, dim=self.dim)
        return w

    def forward(self, y: Tensor, y_hat: Tensor) -> Tensor:
<<<<<<< HEAD
        errors = self._weights(y - y_hat)**2
        loss = errors.var()
        return loss
=======
        errors = y - y_hat
        errors = self._weights(errors)
        errors **= 2
        loss = errors.mean()
        return loss

class EigenLoss(nn.Module):
    def __init__(
            self,
            dim: int = 1,
    ):
        super(StochLoss, self).__init__()
        self.dim: int = dim

    def _weights(self, t: Tensor) -> Tensor:
        return 0

    def forward(self, y: Tensor, y_hat: Tensor) -> Tensor:
        return 0
>>>>>>> e038a44e
<|MERGE_RESOLUTION|>--- conflicted
+++ resolved
@@ -18,15 +18,8 @@
         return w
 
     def forward(self, y: Tensor, y_hat: Tensor) -> Tensor:
-<<<<<<< HEAD
         errors = self._weights(y - y_hat)**2
         loss = errors.var()
-        return loss
-=======
-        errors = y - y_hat
-        errors = self._weights(errors)
-        errors **= 2
-        loss = errors.mean()
         return loss
 
 class EigenLoss(nn.Module):
@@ -41,5 +34,4 @@
         return 0
 
     def forward(self, y: Tensor, y_hat: Tensor) -> Tensor:
-        return 0
->>>>>>> e038a44e
+        return 0