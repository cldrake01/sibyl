from functools import wraps
from typing import Callable, Any

import pandas as pd
import torch
from scipy.stats import wasserstein_distance
from torch import Tensor

from sibyl.utils.configuration import Config


def stats(
        *metrics: Callable[[Tensor, Tensor], float],
) -> callable:
    """
    `stats` is supposed to collect metrics on the two tensors returned by the decorated function.
    *applied are the metrics to be collected.
    The *applied functions should take two tensors and compute their own statistics; they should be self-contained.
    """

    def decorator(func: Callable) -> callable:
        @wraps(func)
        def wrapper(*args: Any, **kwargs: Any):
            config: Config = args[-1]
            assert isinstance(config, Config)
            df: pd.DataFrame = config.metrics
            output = tuple(func(*args, **kwargs))
            for metric in metrics:
                for i, (y, y_hat) in enumerate(t for t in output):
                    df.loc[i, metric.__name__] = metric(y_hat, y)
            return output

        return wrapper

    return decorator


def bias(y_hat: Tensor, y: Tensor) -> float:
    """
    Compute the bias between the actual and predicted values.

    :param y: The actual values.
    :param y_hat: The predicted values.
    """
    return (y_hat.mean() - y).mean().item()


def variance(y_hat: Tensor, y: Tensor) -> float:
    """
    Compute the variance between the actual and predicted values.

    :param y: The actual values.
    :param y_hat: The predicted values.
    """
    return y_hat.var().item()


def error(y_hat: Tensor, y: Tensor) -> float:
    """
    Compute the sum squared error between the actual and predicted values.

    :param y: The actual values.
    :param y_hat: The predicted values.
    """
    return (y - y_hat).abs().sum().item()


<<<<<<< HEAD
def euclidean(y_hat: Tensor, y: Tensor) -> float:
    return (y**2 - y_hat**2).sum().sqrt().item()
=======
def emd(y: Tensor, y_hat: Tensor) -> float:
    p = torch.histogram(y, 15)
    q = torch.histogram(y_hat, 15)
    return wasserstein_distance(len(p), len(q), p, q)
>>>>>>> 552627d3
<|MERGE_RESOLUTION|>--- conflicted
+++ resolved
@@ -10,7 +10,7 @@
 
 
 def stats(
-        *metrics: Callable[[Tensor, Tensor], float],
+    *metrics: Callable[[Tensor, Tensor], float],
 ) -> callable:
     """
     `stats` is supposed to collect metrics on the two tensors returned by the decorated function.
@@ -65,12 +65,11 @@
     return (y - y_hat).abs().sum().item()
 
 
-<<<<<<< HEAD
 def euclidean(y_hat: Tensor, y: Tensor) -> float:
     return (y**2 - y_hat**2).sum().sqrt().item()
-=======
+
+
 def emd(y: Tensor, y_hat: Tensor) -> float:
-    p = torch.histogram(y, 15)
-    q = torch.histogram(y_hat, 15)
-    return wasserstein_distance(len(p), len(q), p, q)
->>>>>>> 552627d3
+    p = torch.histogram(y, y.size(1))
+    q = torch.histogram(y_hat, y_hat.size(1))
+    return wasserstein_distance(len(p), len(q), p, q)