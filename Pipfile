--- conflicted
+++ resolved
@@ -11,12 +11,8 @@
 matplotlib = "*"
 tqdm = "*"
 alpaca-py = "*"
-<<<<<<< HEAD
-setuptools = "*"
-=======
 einx = "*"
 beartype = "*"
->>>>>>> e038a44e
 
 [dev-packages]
 
