--- conflicted
+++ resolved
@@ -7,14 +7,6 @@
     <list default="true" id="a7ff77d1-7ecd-4619-8090-4ce640081a6c" name="Changes" comment="starting eigenloss">
       <change afterPath="$PROJECT_DIR$/.idea/vcs.xml" afterDir="false" />
       <change beforePath="$PROJECT_DIR$/.idea/workspace.xml" beforeDir="false" afterPath="$PROJECT_DIR$/.idea/workspace.xml" afterDir="false" />
-<<<<<<< HEAD
-      <change beforePath="$PROJECT_DIR$/Pipfile" beforeDir="false" afterPath="$PROJECT_DIR$/Pipfile" afterDir="false" />
-      <change beforePath="$PROJECT_DIR$/Pipfile.lock" beforeDir="false" afterPath="$PROJECT_DIR$/Pipfile.lock" afterDir="false" />
-      <change beforePath="$PROJECT_DIR$/sibyl.egg-info/PKG-INFO" beforeDir="false" afterPath="$PROJECT_DIR$/sibyl.egg-info/PKG-INFO" afterDir="false" />
-      <change beforePath="$PROJECT_DIR$/sibyl/__init__.py" beforeDir="false" afterPath="$PROJECT_DIR$/sibyl/__init__.py" afterDir="false" />
-      <change beforePath="$PROJECT_DIR$/sibyl/utils/loss.py" beforeDir="false" afterPath="$PROJECT_DIR$/sibyl/utils/loss.py" afterDir="false" />
-=======
->>>>>>> e038a44e
     </list>
     <option name="SHOW_DIALOG" value="false" />
     <option name="HIGHLIGHT_CONFLICTS" value="true" />
@@ -44,11 +36,6 @@
   <component name="PropertiesComponent">{
   &quot;keyToString&quot;: {
     &quot;ASKED_ADD_EXTERNAL_FILES&quot;: &quot;true&quot;,
-<<<<<<< HEAD
-    &quot;Notification.DisplayName-DoNotAsk-ConfiguredPythonInterpreter&quot;: &quot;Python interpreter configured&quot;,
-    &quot;Notification.DoNotAsk-ConfiguredPythonInterpreter&quot;: &quot;true&quot;,
-=======
->>>>>>> e038a44e
     &quot;Python.training.executor&quot;: &quot;Run&quot;,
     &quot;RunOnceActivity.OpenProjectViewOnStart&quot;: &quot;true&quot;,
     &quot;RunOnceActivity.ShowReadmeOnStart&quot;: &quot;true&quot;,
@@ -58,11 +45,7 @@
     &quot;node.js.selected.package.eslint&quot;: &quot;(autodetect)&quot;,
     &quot;node.js.selected.package.tslint&quot;: &quot;(autodetect)&quot;,
     &quot;nodejs_package_manager_path&quot;: &quot;npm&quot;,
-<<<<<<< HEAD
-    &quot;settings.editor.selected.configurable&quot;: &quot;preferences.keymap&quot;,
-=======
     &quot;settings.editor.selected.configurable&quot;: &quot;com.jetbrains.python.configuration.PyActiveSdkModuleConfigurable&quot;,
->>>>>>> e038a44e
     &quot;vue.rearranger.settings.migration&quot;: &quot;true&quot;
   }
 }</component>
@@ -113,20 +96,9 @@
       <option name="presentableId" value="Default" />
       <updated>1709770968944</updated>
       <workItem from="1709770970214" duration="3681000" />
-<<<<<<< HEAD
-      <workItem from="1709830624011" duration="3198000" />
-      <workItem from="1709834277079" duration="508000" />
-      <workItem from="1709856396593" duration="2930000" />
-      <workItem from="1709868020747" duration="1373000" />
-      <workItem from="1709879414769" duration="245000" />
-      <workItem from="1709913806283" duration="368000" />
-      <workItem from="1709914262325" duration="184000" />
-      <workItem from="1709916213895" duration="884000" />
-=======
       <workItem from="1709830624011" duration="2749000" />
       <workItem from="1709917606383" duration="590000" />
       <workItem from="1709918204921" duration="1363000" />
->>>>>>> e038a44e
     </task>
     <task id="LOCAL-00001" summary="//">
       <option name="closed" value="true" />
@@ -144,15 +116,6 @@
       <option name="project" value="LOCAL" />
       <updated>1709832365897</updated>
     </task>
-<<<<<<< HEAD
-    <task id="LOCAL-00003" summary="//">
-      <option name="closed" value="true" />
-      <created>1709834040564</created>
-      <option name="number" value="00003" />
-      <option name="presentableId" value="LOCAL-00003" />
-      <option name="project" value="LOCAL" />
-      <updated>1709834040564</updated>
-=======
     <task id="LOCAL-00003" summary="starting eigenloss">
       <option name="closed" value="true" />
       <created>1709917780642</created>
@@ -160,7 +123,6 @@
       <option name="presentableId" value="LOCAL-00003" />
       <option name="project" value="LOCAL" />
       <updated>1709917780642</updated>
->>>>>>> e038a44e
     </task>
     <option name="localTasksCounter" value="4" />
     <servers />
@@ -175,10 +137,6 @@
     <option name="LAST_COMMIT_MESSAGE" value="starting eigenloss" />
   </component>
   <component name="com.intellij.coverage.CoverageDataManagerImpl">
-<<<<<<< HEAD
-    <SUITE FILE_PATH="coverage/sibyl$training.coverage" NAME="training Coverage Results" MODIFIED="1709916451506" SOURCE_PROVIDER="com.intellij.coverage.DefaultCoverageFileProvider" RUNNER="coverage.py" COVERAGE_BY_TEST_ENABLED="true" COVERAGE_TRACING_ENABLED="false" WORKING_DIRECTORY="$PROJECT_DIR$/sibyl/workflows" />
-=======
     <SUITE FILE_PATH="coverage/sibyl$training.coverage" NAME="training Coverage Results" MODIFIED="1709920391014" SOURCE_PROVIDER="com.intellij.coverage.DefaultCoverageFileProvider" RUNNER="coverage.py" COVERAGE_BY_TEST_ENABLED="true" COVERAGE_TRACING_ENABLED="false" WORKING_DIRECTORY="$PROJECT_DIR$/sibyl/workflows" />
->>>>>>> e038a44e
   </component>
 </project>